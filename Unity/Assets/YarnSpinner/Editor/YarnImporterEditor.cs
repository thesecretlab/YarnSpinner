﻿using UnityEngine;
using UnityEditor;
using UnityEditor.Experimental.AssetImporters;
using System.Linq;
using System.IO;

[CustomEditor(typeof(YarnImporter))]
public class YarnImporterEditor : ScriptedImporterEditor {

    int selectedLanguageIndex;

    int selectedNewTranslationLanguageIndex;

    /// <summary>
    /// Index of the currently selected voice over language.
    /// Only show voiceovers for one language.
    /// </summary>
    int selectedVoiceoverLanguageIndex;

    /// <summary>
    /// Foldout bool for voiceover list.
    /// </summary>
    bool showVoiceovers = false;

    SerializedProperty baseLanguageProp;

    private ProjectSettings _projectSettings;

    private Culture[] _culturesAvailable;

    public override void OnEnable() {
        base.OnEnable();
<<<<<<< HEAD
        baseLanguageProp = serializedObject.FindProperty("baseLanguageID");
        _culturesAvailable = Cultures.AvailableCultures;

        var projectSettingsSearch = AssetDatabase.FindAssets("t:ProjectSettings");
        if (projectSettingsSearch.Length > 0) {
            _projectSettings = AssetDatabase.LoadAssetAtPath<ProjectSettings>(AssetDatabase.GUIDToAssetPath(projectSettingsSearch[0]));
            if (_projectSettings._textProjectLanguages.Count > 0 && _projectSettings._textProjectLanguages.Contains(baseLanguageProp.stringValue)) {
                _culturesAvailable = Cultures.LanguageNamesToCultures(_projectSettings._textProjectLanguages.ToArray());
            }
        }

        selectedLanguageIndex = _culturesAvailable.Select((culture, index) => new { culture, index })
            .FirstOrDefault(pair => pair.culture.Name == baseLanguageProp.stringValue)
            .index;
=======
        cultureInfo = CultureInfo.GetCultures(CultureTypes.AllCultures)
            .Where(c => c.Name != "")
            .Select(c => new Culture { Name = c.Name, DisplayName = c.DisplayName })
            .Append(new Culture { Name = "mi", DisplayName = "Maori" })
            .OrderBy(c => c.DisplayName)
            .ToArray();

        baseLanguageProp = serializedObject.FindProperty("baseLanguageID");

        if (string.IsNullOrEmpty(baseLanguageProp.stringValue)) {
            selectedLanguageIndex = cultureInfo.
                Select((culture, index) => new { culture, index })
                .FirstOrDefault(element => element.culture.Name == CultureInfo.CurrentCulture.Name)
                .index;
        } else {
            selectedLanguageIndex = cultureInfo.Select((culture, index) => new { culture, index })
                .FirstOrDefault(pair => pair.culture.Name == baseLanguageProp.stringValue)
                .index;
        }
>>>>>>> c2a8709a
        selectedNewTranslationLanguageIndex = selectedLanguageIndex;
    }

    public override void OnDisable() {
        base.OnDisable();
    }


    public override void OnInspectorGUI() {
        serializedObject.Update();
        EditorGUILayout.Space();
        YarnImporter yarnImporter = (target as YarnImporter);

        // Array of translations that have been added to this asset + base language
        var culturesAvailableOnAsset = yarnImporter.localizations.
            Select(element => element.languageName).
            Append(_culturesAvailable[selectedLanguageIndex].Name).
            OrderBy(element => element).
            ToArray();

        selectedLanguageIndex = EditorGUILayout.Popup("Base Language", selectedLanguageIndex, Cultures.CulturesToDisplayNames(_culturesAvailable));
        baseLanguageProp.stringValue = _culturesAvailable[selectedLanguageIndex].Name;

        if (yarnImporter.isSuccesfullyCompiled == false) {
            EditorGUILayout.HelpBox(yarnImporter.compilationErrorMessage, MessageType.Error);
            return;
        }

        EditorGUILayout.Space();

        var canCreateLocalisation = yarnImporter.StringsAvailable == true && yarnImporter.AnyImplicitStringIDs == false;

        using (new EditorGUI.DisabledScope(!canCreateLocalisation))
        using (new EditorGUILayout.HorizontalScope()) {

            selectedNewTranslationLanguageIndex = EditorGUILayout.Popup(selectedNewTranslationLanguageIndex, Cultures.CulturesToDisplayNames(_culturesAvailable));

            if (GUILayout.Button("Create New Localisation", EditorStyles.miniButton)) {
                var stringsTableText = AssetDatabase
                    .LoadAllAssetsAtPath(yarnImporter.assetPath)
                    .OfType<TextAsset>()
                    .FirstOrDefault()?
                    .text ?? "";

                var selectedCulture = _culturesAvailable[selectedNewTranslationLanguageIndex];

                var assetDirectory = Path.GetDirectoryName(yarnImporter.assetPath);

                var newStringsTablePath = $"{assetDirectory}/{Path.GetFileNameWithoutExtension(yarnImporter.assetPath)} ({selectedCulture.Name}).csv";
                newStringsTablePath = AssetDatabase.GenerateUniqueAssetPath(newStringsTablePath);

                var writer = File.CreateText(newStringsTablePath);
                writer.Write(stringsTableText);
                writer.Close();

                AssetDatabase.ImportAsset(newStringsTablePath);

                var asset = AssetDatabase.LoadAssetAtPath<TextAsset>(newStringsTablePath);

                EditorGUIUtility.PingObject(asset);

                // Automatically add newly created translation csv file to yarn program
                var localizationsIndex = System.Array.FindIndex(yarnImporter.localizations, element => element.languageName == selectedCulture.Name);
                var localizationSerializedProperty = serializedObject.FindProperty("localizations");
                if (localizationsIndex != -1) {
                    localizationSerializedProperty.GetArrayElementAtIndex(localizationsIndex).FindPropertyRelative("text").objectReferenceValue = asset;
                } else {
                    localizationSerializedProperty.InsertArrayElementAtIndex(localizationSerializedProperty.arraySize);
                    localizationSerializedProperty.GetArrayElementAtIndex(localizationSerializedProperty.arraySize-1).FindPropertyRelative("text").objectReferenceValue = asset;
                    localizationSerializedProperty.GetArrayElementAtIndex(localizationSerializedProperty.arraySize-1).FindPropertyRelative("languageName").stringValue = selectedCulture.Name;
                }
            }
        }

        if (yarnImporter.StringsAvailable == false) {
            EditorGUILayout.HelpBox("This file doesn't contain any localisable lines or options.", MessageType.Info);
        }

        if (yarnImporter.AnyImplicitStringIDs) {
            EditorGUILayout.HelpBox("Add #line: tags to all lines and options to enable creating new localisations. Either add them manually, or click Add Line Tags to automatically add tags. Note that this will modify your files on disk, and cannot be undone.", MessageType.Info);
            if (GUILayout.Button("Add Line Tags")) {
                AddLineTagsToFile(yarnImporter.assetPath);
            }
        }

        // Localization list
        EditorGUILayout.PropertyField(serializedObject.FindProperty("localizations"), true);

        EditorGUILayout.Space();

        // Automatically find voice over assets based on the linetag and the language id
        // Note: this could be expanded to multiple search patterns via actions or 
        // delegates returning their results, comparing these results and selecting the 
        // result that returns exactly one matching asset.
        // Possible alternative search patterns: 
        // * search for $linetag but return asset with parent directory matching $language
        // * search for "$linetag-$language"
        // * search for "$language-$linetag"
        if (GUILayout.Button("Import Voice Over Audio Files")) {
            // For every linetag of this yarn asset
            for (int i = 0; i < yarnImporter.voiceOvers.Length; i++) {
                LinetagToLanguage linetagToLanguage = yarnImporter.voiceOvers[i];
                var linetag = linetagToLanguage.linetag.Remove(0, 5);
                // For every language of this yarn asset
                for (int j = 0; j < linetagToLanguage.languageToAudioclip.Length; j++) {
                    LanguageToAudioclip languageToAudioclip = linetagToLanguage.languageToAudioclip[j];

                    // Do not overwrite existing content
                    if (languageToAudioclip.audioClip != null) {
                        continue;
                    }

                    var language = languageToAudioclip.language;
                    var results = AssetDatabase.FindAssets("t:AudioClip " + linetag + " " + language);

                    // Write found AudioClip into voice overs array
                    if (results.Length != 0) {
                        var voiceOversProp = serializedObject.FindProperty("voiceOvers");
                        var linetagProp = voiceOversProp.GetArrayElementAtIndex(i).FindPropertyRelative("linetag");
                        var languagetoAudioClipProp = voiceOversProp.GetArrayElementAtIndex(i).FindPropertyRelative("languageToAudioclip");
                        var audioclipProp = languagetoAudioClipProp.GetArrayElementAtIndex(j).FindPropertyRelative("audioClip");
                        audioclipProp.objectReferenceValue = AssetDatabase.LoadAssetAtPath<AudioClip>(AssetDatabase.GUIDToAssetPath(results[0]));
                    }

                    // Return info if the search results were ambiguous or there was not result
                    if (results.Length > 1) {
                        Debug.LogWarning("More than one asset found matching the linetag " + linetag + "  and the language " + language + ".");
                    } else if (results.Length == 0) {
                        Debug.LogWarning("No asset found matching the linetag '" + linetag + "' and the language '" + language + "'.");
                    }
                }
            }

        }
        // Voiceover list. Reduced to one language.
        showVoiceovers = EditorGUILayout.Foldout(showVoiceovers, "Voice Overs"); // FIXME: Clicking on the foldout triangle doesn't open/close the foldout
        if (showVoiceovers) {
            EditorGUI.indentLevel++;
            // Language selected here will reduce the visual representation of the voiceover data structure
            selectedVoiceoverLanguageIndex = EditorGUILayout.Popup(selectedVoiceoverLanguageIndex, culturesAvailableOnAsset, GUILayout.MaxWidth(68));
            // Only draw AudioClips from selected language
            for (int i = 0; i < yarnImporter.voiceOvers.Length; i++) {
                LinetagToLanguage linetagToLanguage = yarnImporter.voiceOvers[i];
                for (int j = 0; j < linetagToLanguage.languageToAudioclip.Length; j++) {
                    LanguageToAudioclip languageToAudioclip = linetagToLanguage.languageToAudioclip[j];
                    if (languageToAudioclip.language == culturesAvailableOnAsset[selectedVoiceoverLanguageIndex]) {
                        var voiceOversProp = serializedObject.FindProperty("voiceOvers");
                        var linetagProp = voiceOversProp.GetArrayElementAtIndex(i).FindPropertyRelative("linetag");
                        var languagetoAudioClipProp = voiceOversProp.GetArrayElementAtIndex(i).FindPropertyRelative("languageToAudioclip");
                        var languageProp = languagetoAudioClipProp.GetArrayElementAtIndex(j).FindPropertyRelative("language");
                        var audioclipProp = languagetoAudioClipProp.GetArrayElementAtIndex(j).FindPropertyRelative("audioClip");
                        EditorGUILayout.PropertyField(audioclipProp, new GUIContent(linetagProp.stringValue));
                    }
                }
            }
            EditorGUI.indentLevel--;
        }

        var success = serializedObject.ApplyModifiedProperties();
#if UNITY_2018
        if (success) {
            EditorUtility.SetDirty(target);
            AssetDatabase.WriteImportSettingsIfDirty(AssetDatabase.GetAssetPath(target));
        }
#endif
#if UNITY_2019_1_OR_NEWER
        ApplyRevertGUI();
#endif
    }

    private void AddLineTagsToFile(string assetPath) {
        // First, gather all existing line tags, so that we don't
        // accidentally overwrite an existing one. Do this by finding _all_
        // YarnPrograms, and by extension their importers, and get the
        // string tags that they found.

        var allLineTags = Resources.FindObjectsOfTypeAll<YarnProgram>() // get all yarn programs that have been imported
            .Select(asset => AssetDatabase.GetAssetOrScenePath(asset)) // get the path on disk
            .Select(path => AssetImporter.GetAtPath(path)) // get the asset importer for that path
            .OfType<YarnImporter>() // ensure that they're all YarnImporters
            .SelectMany(importer => importer.stringIDs)
            .ToList(); // get all string IDs, flattened into one list            

        var contents = File.ReadAllText(assetPath);
        var taggedVersion = Yarn.Compiler.Utility.AddTagsToLines(contents, allLineTags);

        File.WriteAllText(assetPath, taggedVersion);

        AssetDatabase.ImportAsset(assetPath);
    }
}<|MERGE_RESOLUTION|>--- conflicted
+++ resolved
@@ -3,6 +3,7 @@
 using UnityEditor.Experimental.AssetImporters;
 using System.Linq;
 using System.IO;
+using System.Globalization;
 
 [CustomEditor(typeof(YarnImporter))]
 public class YarnImporterEditor : ScriptedImporterEditor {
@@ -30,7 +31,6 @@
 
     public override void OnEnable() {
         base.OnEnable();
-<<<<<<< HEAD
         baseLanguageProp = serializedObject.FindProperty("baseLanguageID");
         _culturesAvailable = Cultures.AvailableCultures;
 
@@ -41,31 +41,23 @@
                 _culturesAvailable = Cultures.LanguageNamesToCultures(_projectSettings._textProjectLanguages.ToArray());
             }
         }
-
-        selectedLanguageIndex = _culturesAvailable.Select((culture, index) => new { culture, index })
-            .FirstOrDefault(pair => pair.culture.Name == baseLanguageProp.stringValue)
-            .index;
-=======
-        cultureInfo = CultureInfo.GetCultures(CultureTypes.AllCultures)
-            .Where(c => c.Name != "")
-            .Select(c => new Culture { Name = c.Name, DisplayName = c.DisplayName })
-            .Append(new Culture { Name = "mi", DisplayName = "Maori" })
-            .OrderBy(c => c.DisplayName)
-            .ToArray();
-
-        baseLanguageProp = serializedObject.FindProperty("baseLanguageID");
-
         if (string.IsNullOrEmpty(baseLanguageProp.stringValue)) {
-            selectedLanguageIndex = cultureInfo.
-                Select((culture, index) => new { culture, index })
-                .FirstOrDefault(element => element.culture.Name == CultureInfo.CurrentCulture.Name)
-                .index;
+            if (_projectSettings != null && _projectSettings._textProjectLanguages.Count > 0) {
+                // Use first language from project settings as base language
+                selectedLanguageIndex = 0;
+            } else {
+                // Use system's language as base language if no project settings are defined
+                selectedLanguageIndex = _culturesAvailable.
+                    Select((culture, index) => new { culture, index })
+                    .FirstOrDefault(element => element.culture.Name == CultureInfo.CurrentCulture.Name)
+                    .index;
+            }
         } else {
-            selectedLanguageIndex = cultureInfo.Select((culture, index) => new { culture, index })
+            // Get index from previously stored base language setting
+            selectedLanguageIndex = _culturesAvailable.Select((culture, index) => new { culture, index })
                 .FirstOrDefault(pair => pair.culture.Name == baseLanguageProp.stringValue)
                 .index;
         }
->>>>>>> c2a8709a
         selectedNewTranslationLanguageIndex = selectedLanguageIndex;
     }
 
