# Changelog

All notable changes to this project will be documented in this file.

The format is based on [Keep a Changelog](https://keepachangelog.com/en/1.0.0/), and this project adheres to [Semantic Versioning](https://semver.org/spec/v2.0.0.html).

## [Unreleased]

### Added

<<<<<<< HEAD
- Added support for voiceovers.  **TODO: Documentation for this feature.** (@Schroedingers-Cat)
=======
### Changed

### Removed

## [v1.2.0] 2020-05-04

### Added

- Added Nuget package definitions for [YarnSpinner](http://nuget.org/packages/YarnSpinner/) and [YarnSpinner.Compiler](http://nuget.org/packages/YarnSpinner.Compiler/).

### Changed

- Parse errors no longer show debugging information in non-debug builds.

### Removed

## [v1.2.0-beta1] 2020-05-28

### Added

>>>>>>> 8054e82a
- Yarn scripts now appear with Yarn Spinner icon. (@Schroedingers-Cat)
- Documentation is updated to reflect the current version number (also to mention 2018.4 LTS as supported)
- Added a button in the Inspector for `.yarn` files in Yarn Spinner for Unity, which updates localised `.csv` files when the `.yarn` file changes. (@stalhandske, #227)
- Added handlers for when nodes begin executing (in addition to the existing handlers for when nodes complete.) (@arendhil, #222)
- `OptionSet.Option` now includes the name of the node that an option will jump to if selected.
- Added unit tests for Yarn Spinner for Unity (@Schroedingers-Cat)
- Yarn Spinner for Unity: Added a menu item for creating new Yarn scripts (Assets -> Create -> Yarn Script)

### Changed

- Fixed a crash in the compiler when parsing single-character commands (e.g. `<<p>>`) (#231)

### Removed

## [v1.1.0] - 2020-04-01

Final release of v1.1.0.

## [v1.1.0-beta3]

### Added

### Changed

- Fixed a bug that caused `<<else>>` to be incorrectly parsed as a command, not an `else` statement, which meant that flow control didn't work correctly.

## [v1.0.0-beta2]

### Added

- **Inline Expressions**: Embed variables, values and expressions right into your dialogue.
  - You can use inline expressions in lines, options, shortcut options, and commands.
  - Inline expressions look like this: `Mae: Wow! I have {$num_pies} pies!`.
  - When the compiler processes a line that includes an inline expression, the line that's stored in the string table will have each of the expressions replaced with a placeholder. For example, the line above will be stored as `Mae: Wow! I have {0} pies!`. If you're translating a line to other languages, the placeholders can be moved and re-ordered as you need them.
  - Any expression can be used - numbers, strings, variables, function calls, or more complex expressions.
  - The `Line` struct now includes an array of substitutions, which Dialogue UI objects will insert into the localised line at the appropriate place.
  - Documentation for inline expressions is available on the [Yarn Spinner site](https://yarnspinner.dev/docs/syntax/#inline-expressions).
- **Format Functions**: Easier localisation when dealing with inline expressions.
  - Format functions are in-line expressions in your scripts that dynamically select text based on a variable. These functions can be localised, which means you can change them based on the needs of the language you're translating the game into.
  - Format functions will appear as-is in the .csv string tables that Yarn Spinner for Unity generates, which means that they can be edited by translators.  
  - Please note that format functions are intended to be a tool for ensuring correct grammar across multiple languages. They are more complex than a simple inline expression, and may complicate your dialogue. They're not intended to replace `if`-`endif` structures for your dialogue's logic.
  - There are three format functions available: `select`, `plural`, and `ordinal`.
  - The `select` function takes a string variable and uses its value to select a piece of text to use. For example:
    - `Character: Wow, [select {$gender} male="he" female="she" other="they"] seem happy!`
  - The `plural` function uses a number variable and determines its plural category. For example:
    - `Character: Good thing I have {$money_count} gold [plural {$money_count} one="piece" other="pieces"]!`
  - The `ordinal` function uses a number variable and determines its ordinal category. For example:
    - `Character: The race is over! I came [ordinal {$race_position} one="%st" two="%nd" few="%rd" other="%th"]!`
    - This example also shows how you can embed the variable that the function is using in the result - the `%` character will be replaced the variable's value (in this example, `$race_position`, creating text like "I came 3rd!")
  - Different languages have different plural rules. Yarn Spinner uses the plural rules defined by the [Unicode CLDR](https://www.unicode.org/cldr/charts/latest/supplemental/language_plural_rules.html); note that not all languages make use of all plural categories.
    - Yarn Spinner for Unity will use the Text Language setting to determine which plural rules to apply.
  - Documentation for format functions is available on the [Yarn Spinner site](https://yarnspinner.dev/docs/syntax/#format-functions).
- **Faster Compiling:** Yarn Spinner for Unity now uses .asmdef files. 
  - Yarn Spinner's Unity code now compiles to a separate assembly. (@Schroedingers-Cat)
  - **IMPORTANT:** if you're using asmdefs in your own code, any assembly you write that needs to refer to Yarn Spinner will need to add a reference to the YarnSpinner.Unity assembly.
- **Patreon Supporter Info**: [Patreon supporter](https://www.patreon.com/bePatron?u=11132340) information is now displayed in the Yarn Spinner window in Yarn Spinner for Unity. 
  - To view it, open the Window menu, and choose Yarn Spinner.
  - While you're viewing it, why not consider becoming a supporter yourself? 😃

### Changed

- Yarn Spinner's Unity integration now supports Unity 2018.4 LTS and later. (Previously, the minimum version was unspecified, but was actually 2019.2.)
- Fixed a bug that caused the unary minus operator (e.g. `-$foo`) to cause crashes when it's run.
- Unit tests now use test plans, which makes the test cases much more rigorous.
- Methods for working with functions in the `DialogueRunner` class for Yarn Spinner for Unity (thanks to @unknowndevice): 
  - Renamed: `AddFunction` (renamed from `RegisterFunction`)
  - Added: `RemoveFunction`, which removes a function.

### Removed

## [1.0.3] - 2020-02-01

### Added

- The compiler will now reject node titles that contain an invalid character. Invalid characters for node titles are: `[`, `]`, `{`, `}`, `|`, `:`, `#`, `$`, or spaces.
- Added some parser tests for working with node headers.

### Changed

- Fixed a bug where the Dialogue UI component in Unity would not actually send any commands to the 'On Command' event.
- Command handlers will now look for command handlers added via `AddCommandHandler` first (which is faster), followed by commands registered using the `YarnCommand` attribute (which is slower).
- When writing an option (for example, `[[Hello!| Greeting ]]`), any whitespace around the node name (`Greeting`) will be discarded. This fixes a bug where Yarn Spinner would try to go to a node named " ` Greeting ` ", but spaces in node names aren't allowed. (#192)
- Fixed a bug where a null reference exception would be thrown the first time a new Yarn file's Inspector is drawn. (@Schroedingers-Cat)
- Made string table CSVs always be read and written in the Invariant culture. Previously, locale differences would lead to parsing failures. (#197)
- Disabled 'this field is never assigned to' warnings for certain files in the Unity version (they're assigned in the Editor, which the compiler doesn't know about.)

### Removed

## [1.0.2] - 2020-01-23

Bug fixes and small quality-of-life improvements.

### Added

- Added a method for manually loading a string table as a dictionary to DialogueRunner
- DialogueUI now allows skipping to the end of a line's delivery, by calling MarkLineComplete before the line has finished appearing.
- Option buttons can now use TextMeshPro Text components, in addition to Unity UI Text components. (TextMeshPro for line display was already supported.)
- DialogueUI now allows other scripts to select an option. When the `SelectOption` method, which takes an integer representing the index of the option you want to select, is called, the Dialogue UI will act as though the corresponding button was clicked.

### Changed

- Made the debug display in InMemoryVariableStorage slightly tidier
- Made changing the InMemoryVariableStorage update its debug display's layout components
- Made InMemoryVariableStorage's contents enumerable in a foreach loop
- Fixed a bug where the Dialog would pause when a blocking command handler immediately calls its onComplete and returns
- Fixed a bug where parsing the `<<wait>>` command's parameter was locale-specific (i.e. certain European locales parse decimal numbers as "1,0"), which meant that behaviour would vary based on the end-user's configuration.
- Fix a bug where manually-added functions would never run if the first parameter was the name of an object in the scene.
- Improve the UI for managing localised lines (thanks to @Schroedingers-Cat)

## [1.0.1] - 2020-01-08

A bugfix release.

### Changed

- Fixed an issue where the first instruction after an `if` statement, option, shortcut option or jump to another node could be skipped.

## [1.0.0] - 2020-01-07

This is the first major release of Yarn Spinner. We're thrilled to bring this to you, and want to thank everyone who's helped us bring Yarn Spinner to this point.

### Added

- **Binary Program Format:** Yarn programs are now compiled into a binary format, which uses Protocol Buffers. Compiled files can be written to disk and loaded at runtime, which means that you don't need to include the source code of your game's dialog when distributing it to players. The time needed to load a dialogue file is also significantly reduced, because compilation happens on your machine, not on the player's.
- **Canvas Prefab:** The `Dialogue` prefab, which you can find in the `YarnSpinner/Prefabs` folder, is a drag-and-drop object that you can add to your scene. It's a great way to get started using Yarn Spinner in your own game, and is designed to be customised to fit your needs.
- **Dialogue UI Events:** The `DialogueUI` class now fires Unity Events when important events occur, like dialogue starting, a line appearing, a line's delivery completing, and more. You can use this to control the behaviour of your dialogue UI without writing any code.
- **Automatic Compilation in Unity:** The Unity integration for Yarn Spinner will automatically detect your Yarn files and compile them.
- **Instant Localisation Tags:** Select the Yarn file in Unity, and click Add Line Tags. Any lines or options that don't have a localisation tag will have one added. (Note that this step changes your files on disk, and can't be undone.)
- **Simpler CSV Export:** When you want to export a CSV file containing your localised lines, select the Yarn file in Unity, choose the language you want to localise into from the drop-down menu, and click Create New Localisation. A `.csv` file will be created next to your Yarn file, ready to be sent to your translators. (Note that you can only create a CSV when every line and option in the file has a line tag. Yarn Spinner in Unity can create them for you if you click Add Line Tags.)
- **Visual Studio Code Extension:** We've heard from people who want to write their Yarn code in a text editor, and we've created an extension for [Visual Studio Code](https://code.visualstudio.com) that adds syntax highlighting support (with more features coming in the future!) You can install the extension from the [Visual Studio Code Marketplace](https://marketplace.visualstudio.com/items?itemName=SecretLab.yarn-spinner).
- **New Website:** A brand-new website for Yarn Spinner is now available at [yarnspinner.dev](https://yarnspinner.dev). This will be the home of all future documentation.

### Changed

- The standard file extension for Yarn codes has changed from `.yarn.txt` to `.yarn`. The Yarn Editor has been updated to save as `.yarn` by default. (It still supports opening your existing `.yarn.txt` files.)
- The `Dialogue` class, which executes your Yarn program, previously sent the text of the lines and options found in the source code. This has now changed; the `Dialogue` will now instead send just the line code, and the `DialogueRunner` matches the code to a localised string.
- If a line doesn't have a line code, Yarn Spinner will create a unique one based on the name of the file, the name of the node, and where the line appears.
- The `Compiler` class's `CompileFile` and `CompileString` methods, which compile `.yarn` files into Yarn programs, have had their method signatures change. They now return a `Yarn.Compiler.Status` enum, and produce *two* results: the compiled Yarn program, and the extracted string table as a dictionary.
- The compiler has been moved into its own assembly, `Yarn.Compiler.dll`. If your code doesn't use any of the classes in the `Yarn.Compiler` namespace, it won't be included. This reduces the amount of code you need to include in your game.
- The `Yarn.Unity.Example` classes, like `ExampleDialogUI`, have been renamed to remove "`Example`". Everyone was using these as the basis for their own classes anyway, and we felt it was better to acknowledge that they weren't really showing *one* way to do it, but rather showing the *preferred* way. This name change acknowledges this fact.
- `DialogueRunner` now no longer relies on coroutines for operations that take longer than a single frame. Instead, `DialogueUI`'s methods that run in response to lines, options and commands return a `Dialogue.HandlerExecutionType` enum to indicate to Yarn Spinner whether it should pause execution or continue running.
- `DialogueRunner` now separates out the act of loading compiled programs and the act of loading a string table into two distinct methods. This gives you control over which localised lines of text should be used when the `Dialogue` class sends line codes to your game.

### Removed

- We've removed the "simple dialog example" from the repo, and made the "complex dialog example" - the one set in space, featuring Sally and the Ship - the sole example.
- We've removed the documentation from the repo; the new home for Yarn Spinner documentation is the official website, [yarnspinner.dev](https://yarnspinner.dev).<|MERGE_RESOLUTION|>--- conflicted
+++ resolved
@@ -8,9 +8,8 @@
 
 ### Added
 
-<<<<<<< HEAD
 - Added support for voiceovers.  **TODO: Documentation for this feature.** (@Schroedingers-Cat)
-=======
+
 ### Changed
 
 ### Removed
@@ -31,7 +30,6 @@
 
 ### Added
 
->>>>>>> 8054e82a
 - Yarn scripts now appear with Yarn Spinner icon. (@Schroedingers-Cat)
 - Documentation is updated to reflect the current version number (also to mention 2018.4 LTS as supported)
 - Added a button in the Inspector for `.yarn` files in Yarn Spinner for Unity, which updates localised `.csv` files when the `.yarn` file changes. (@stalhandske, #227)
